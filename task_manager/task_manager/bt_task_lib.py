--- conflicted
+++ resolved
@@ -411,7 +411,6 @@
             return py_trees.common.Status.FAILURE
         
         if self.srv_future.done():
-<<<<<<< HEAD
             # get srv result
             self.result = self.srv_future.result()  # unknown type
             #self.node.get_logger().info("Received service result: {}".format(res))
@@ -419,13 +418,6 @@
             # There is no common response type (hard to parse)
             #self.feedback_message = "{}".format(res)
             self.feedback_message = "srv call completed"
-=======
-            res = self.srv_future.result()
-            #self.node.get_logger().info("Received service result: {}".format(res))
-            
-            # There is no common response type, so return "all"
-            self.feedback_message = "{}".format(str(res))
->>>>>>> 48daa805
             return py_trees.common.Status.SUCCESS
         else:
             return py_trees.common.Status.RUNNING
@@ -472,6 +464,5 @@
             action_goal= action_goal,
             generate_feedback_message=generate_feedback_message,
             wait_for_server_timeout_sec=wait_for_server_timeout_sec
-        )
         self.repetitions = repetitions
         self.on_task_done = on_task_done